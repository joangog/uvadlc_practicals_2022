--- conflicted
+++ resolved
@@ -5,12 +5,9 @@
 You can find all necessary instructions in **assignment_1.pdf** on Canvas.
 
 We provide to you simple unit tests that can check your implementation. However, be aware that even if all tests are passed, it still doesn't mean that your implementation is fully correct. You can find tests in **unittests.py**. 
- 
-<<<<<<< HEAD
- 
 
- We also provide a Conda environment you can use to install the necessary Python packages. 
- In order to use it on SURFSARA, follow this instructions:
+We also provide a Conda environment you can use to install the necessary Python packages. 
+In order to use it on SURFSARA, follow this instructions:
 
 https://uvadlc-notebooks.readthedocs.io/en/latest/tutorial_notebooks/tutorial1/Lisa_Cluster.html
     
@@ -18,7 +15,4 @@
 
 https://docs.conda.io/projects/conda/en/latest/
 https://docs.conda.io/en/latest/miniconda.html
-https://docs.conda.io/projects/conda/en/latest/user-guide/tasks/manage-html.environments
-=======
-We also provide a Conda environment you can use to install the necessary Python packages. For local use on CPU-only machine, use the `dl2022_cpu.yml` environment. For GPU-based machines and Lisa, use the `dl2022_gpu.yml` file. Instructions on how to setup Lisa can be found [here](https://uvadlc-notebooks.readthedocs.io/en/latest/tutorial_notebooks/tutorial1/Lisa_Cluster.html), and will be discussed during your first TA session on Friday.
->>>>>>> 96cc5d8d
+https://docs.conda.io/projects/conda/en/latest/user-guide/tasks/manage-html.environments